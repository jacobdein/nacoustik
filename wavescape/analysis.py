--- conflicted
+++ resolved
@@ -15,11 +15,7 @@
 from wavescape.wave import Wave
 
 
-<<<<<<< HEAD
-def psd(wave, units = 'decibels', scaling = 'density', kind = 'spectrogram',
-=======
 def psd(wave, rate = None, units = 'decibels', scaling = 'density', kind = 'spectrogram',
->>>>>>> f48c0776
 		window_length = 1000, window_overlap = 50, window_shape = 'hann', 
 		pressure_reference = 20.):
 	"""
